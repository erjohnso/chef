
class Chef
  class Node

    module Immutablize
      def immutablize(value)
        case value
        when Hash
          ImmutableMash.new(value)
        when Array
          ImmutableArray.new(value)
        else
          value
        end
      end
    end

    # == ImmutableArray
    # ImmutableArray is used to implement Array collections when reading node
    # attributes.
    #
    # ImmutableArray acts like an ordinary Array, except:
    # * Methods that mutate the array are overridden to raise an error, making
    #   the collection more or less immutable.
    # * Since this class stores values computed from a parent
    #   Chef::Node::Attribute's values, it overrides all reader methods to
    #   detect staleness and raise an error if accessed when stale.
    class ImmutableArray < Array
      include Immutablize

      alias :internal_push :<<
      private :internal_push

      # A list of methods that mutate Array. Each of these is overridden to
      # raise an error, making this instances of this class more or less
      # immutable.
      DISALLOWED_MUTATOR_METHODS = [
        :<<,
        :[]=,
        :clear,
        :collect!,
        :compact!,
        :default=,
        :default_proc=,
        :delete,
        :delete_at,
        :delete_if,
        :fill,
        :flatten!,
        :insert,
        :keep_if,
        :map!,
        :merge!,
        :pop,
        :push,
        :update,
        :reject!,
        :reverse!,
        :replace,
        :select!,
        :shift,
        :slice!,
        :sort!,
        :sort_by!,
        :uniq!,
        :unshift
      ]

      def initialize(array_data)
        array_data.each do |value|
          internal_push(immutablize(value))
        end
      end

      # Redefine all of the methods that mutate a Hash to raise an error when called.
      # This is the magic that makes this object "Immutable"
      DISALLOWED_MUTATOR_METHODS.each do |mutator_method_name|
<<<<<<< HEAD
        # Ruby 1.8 blocks can't have block arguments, so we must use string eval:
        class_eval(<<-METHOD_DEFN, __FILE__, __LINE__)
          def #{mutator_method_name}(*args, &block)
            raise Exceptions::ImmutableAttributeModification
          end
        METHOD_DEFN
=======
        define_method(mutator_method_name) do |*args, &block|
          raise Exceptions::ImmutableAttributeModification
        end
>>>>>>> a7f5c929
      end

      # For elements like Fixnums, true, nil...
      def safe_dup(e)
        e.dup
      rescue TypeError
        e
      end

      def dup
        Array.new(map {|e| safe_dup(e)})
      end

      def to_a
        a = Array.new
        each do |v|
          a <<
            case v
            when ImmutableArray
              v.to_a
            when ImmutableMash
              v.to_hash
            else
              v
            end
        end
        a
      end

    end

    # == ImmutableMash
    # ImmutableMash implements Hash/Dict behavior for reading values from node
    # attributes.
    #
    # ImmutableMash acts like a Mash (Hash that is indifferent to String or
    # Symbol keys), with some important exceptions:
    # * Methods that mutate state are overridden to raise an error instead.
    # * Methods that read from the collection are overriden so that they check
    #   if the Chef::Node::Attribute has been modified since an instance of
    #   this class was generated. An error is raised if the object detects that
    #   it is stale.
    # * Values can be accessed in attr_reader-like fashion via method_missing.
    class ImmutableMash < Mash

      include Immutablize

      alias :internal_set :[]=
      private :internal_set

      DISALLOWED_MUTATOR_METHODS = [
        :[]=,
        :clear,
        :collect!,
        :default=,
        :default_proc=,
        :delete,
        :delete_if,
        :keep_if,
        :map!,
        :merge!,
        :update,
        :reject!,
        :replace,
        :select!,
        :shift
      ]

      def initialize(mash_data)
        mash_data.each do |key, value|
          internal_set(key, immutablize(value))
        end
      end

      def public_method_that_only_deep_merge_should_use(key, value)
        internal_set(key, immutablize(value))
      end

      alias :attribute? :has_key?

      # Redefine all of the methods that mutate a Hash to raise an error when called.
      # This is the magic that makes this object "Immutable"
      DISALLOWED_MUTATOR_METHODS.each do |mutator_method_name|
<<<<<<< HEAD
        # Ruby 1.8 blocks can't have block arguments, so we must use string eval:
        class_eval(<<-METHOD_DEFN, __FILE__, __LINE__)
        def #{mutator_method_name}(*args, &block)
=======
        define_method(mutator_method_name) do |*args, &block|
>>>>>>> a7f5c929
          raise Exceptions::ImmutableAttributeModification
        end
      end

      def method_missing(symbol, *args)
        if args.empty?
          if key?(symbol)
            self[symbol]
          else
            raise NoMethodError, "Undefined method or attribute `#{symbol}' on `node'"
          end
        # This will raise a ImmutableAttributeModification error:
        elsif symbol.to_s =~ /=$/
          key_to_set = symbol.to_s[/^(.+)=$/, 1]
          self[key_to_set] = (args.length == 1 ? args[0] : args)
        else
          raise NoMethodError, "Undefined node attribute or method `#{symbol}' on `node'"
        end
      end

      # Mash uses #convert_value to mashify values on input.
      # Since we're handling this ourselves, override it to be a no-op
      def convert_value(value)
        value
      end

      # NOTE: #default and #default= are likely to be pretty confusing. For a
      # regular ruby Hash, they control what value is returned for, e.g.,
      #   hash[:no_such_key] #=> hash.default
      # Of course, 'default' has a specific meaning in Chef-land

      def dup
        Mash.new(self)
      end

      def to_hash
        h = Hash.new
        each_pair do |k, v|
          h[k] =
            case v
            when ImmutableMash
              v.to_hash
            when ImmutableArray
              v.to_a
            else
              v
            end
        end
        h
      end

    end

  end
end<|MERGE_RESOLUTION|>--- conflicted
+++ resolved
@@ -75,18 +75,9 @@
       # Redefine all of the methods that mutate a Hash to raise an error when called.
       # This is the magic that makes this object "Immutable"
       DISALLOWED_MUTATOR_METHODS.each do |mutator_method_name|
-<<<<<<< HEAD
-        # Ruby 1.8 blocks can't have block arguments, so we must use string eval:
-        class_eval(<<-METHOD_DEFN, __FILE__, __LINE__)
-          def #{mutator_method_name}(*args, &block)
-            raise Exceptions::ImmutableAttributeModification
-          end
-        METHOD_DEFN
-=======
         define_method(mutator_method_name) do |*args, &block|
           raise Exceptions::ImmutableAttributeModification
         end
->>>>>>> a7f5c929
       end
 
       # For elements like Fixnums, true, nil...
@@ -170,13 +161,7 @@
       # Redefine all of the methods that mutate a Hash to raise an error when called.
       # This is the magic that makes this object "Immutable"
       DISALLOWED_MUTATOR_METHODS.each do |mutator_method_name|
-<<<<<<< HEAD
-        # Ruby 1.8 blocks can't have block arguments, so we must use string eval:
-        class_eval(<<-METHOD_DEFN, __FILE__, __LINE__)
-        def #{mutator_method_name}(*args, &block)
-=======
         define_method(mutator_method_name) do |*args, &block|
->>>>>>> a7f5c929
           raise Exceptions::ImmutableAttributeModification
         end
       end
