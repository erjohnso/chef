--- conflicted
+++ resolved
@@ -20,11 +20,8 @@
 * `option` attribute of mount resource now supports lazy evaluation. (CHEF-5163)
 * `force_unlink` now only unlinks if the file already exists. (CHEF-5015)
 * bootstrap no reports authentication failures. (CHEF-5161)
-<<<<<<< HEAD
+* `chef_gem` resource now uses omnibus gem binary. (CHEF-5092)
 * `freebsd_package` resource now uses the brand new "pkgng" package manager when available. (CHEF-4637)
-=======
-* `chef_gem` resource now uses omnibus gem binary. (CHEF-5092)
->>>>>>> 90389ed8
 
 ## Last Release: 11.12.0 RC1 (03/31/2014)
 * SIGTERM will once-more kill a non-daemonized chef-client (CHEF-5172)
